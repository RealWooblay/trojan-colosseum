{
  "data": [
    {
      "id": "btc-mh8tpdgf",
      "title": "BTC",
      "unit": "USD",
      "category": "Crypto",
      "domain": {
        "min": 0,
        "max": 100
      },
      "prior": {
        "kind": "uniform",
        "params": {}
      },
      "liquidityUSD": 0,
      "vol24hUSD": 0,
      "stats": {
        "mean": 50,
        "variance": 833.3333333333334,
        "skew": 0,
        "kurtosis": 3
      },
      "resolvesAt": "2026-01-13T14:02:00.000Z",
      "coefficients": [
        0.5,
        0.5
      ],
      "ranges": [
        [
          20,
          40
        ],
        [
          5,
          25
        ]
      ],
      "expiry": "2026-01-13T14:02:00.000Z",
      "createdAt": "2025-10-27T07:35:31.935Z",
      "txSignature": "4Jro2rNjPZVouNiPB7FEw1BjqMJmy6gGHAvMYo4ba3R3hpGnu8n1KejxUm3cpC2JZ355SxqQJwgT6qJzPx4FR5QA",
      "description": "Because"
    },
    {
      "id": "bitcoin-price-2026-mh8uxaa7",
      "title": "Bitcoin price 2026",
      "unit": "USD",
      "category": "Crypto",
<<<<<<< HEAD
      "expiry": "2026-01-01T04:59:00.000Z",
      "alpha": [
        0.3,
        0.25,
        0.65,
        0.25,
        0.2,
        0.25,
        0.25,
        0.25
      ],
      "ranges": [],
      "createdAt": "2025-10-27T04:34:02.691Z",
=======
      "domain": {
        "min": 0,
        "max": 100
      },
      "prior": {
        "kind": "uniform",
        "params": {}
      },
      "liquidityUSD": 0,
      "vol24hUSD": 0,
      "stats": {
        "mean": 50,
        "variance": 833.3333333333334,
        "skew": 0,
        "kurtosis": 3
      },
      "resolvesAt": "2026-01-13T13:00:00.000Z",
      "coefficients": [
        0.3818646232439336,
        0.38186462324393355,
        0.236270753512133
      ],
      "ranges": [
        [
          20,
          40
        ],
        [
          5,
          25
        ],
        [
          87.62541806020067,
          100
        ]
      ],
      "expiry": "2026-01-13T13:00:00.000Z",
      "createdAt": "2025-10-27T08:09:40.687Z",
      "txSignature": "ePL7rLLcWg5pRfgRWNHXUAWyf7QUx8cU9TH9hSaecMMUwMg2XH73y59ZK182eMNgzMsHjTRPmEWgPNnhtQiFPci",
      "description": "Because"
    },
    {
      "id": "vale-price-2026-mh8uzeq0",
      "title": "Vale price 2026",
      "unit": "USD",
      "category": "Politics",
      "domain": {
        "min": 0,
        "max": 100
      },
      "prior": {
        "kind": "uniform",
        "params": {}
      },
      "liquidityUSD": 0,
      "vol24hUSD": 0,
      "stats": {
        "mean": 50,
        "variance": 833.3333333333334,
        "skew": 0,
        "kurtosis": 3
      },
      "resolvesAt": "2027-12-08T01:01:00.000Z",
      "coefficients": [
        0.5,
        0.49999999999999994
      ],
      "ranges": [
        [
          20,
          40
        ],
        [
          5,
          25
        ]
      ],
      "expiry": "2027-12-08T01:01:00.000Z",
      "createdAt": "2025-10-27T08:11:19.752Z",
      "txSignature": "2SKMMACymkkXnu96XavtfPNUFiRAFpT2JFWnr3fDnmy2qXGBwUBHegnjQKA4oWMi9ku3q5yLFjdQfqbZwRE1DEd9",
      "description": "Because why?"
    },
    {
      "id": "test-mh8v2rhb",
      "title": "Test",
      "unit": "USD",
      "category": "Crypto",
      "domain": {
        "min": 0,
        "max": 100
      },
      "prior": {
        "kind": "uniform",
        "params": {}
      },
      "liquidityUSD": 0,
      "vol24hUSD": 0,
>>>>>>> 058a5b96
      "stats": {
        "mean": 50,
        "variance": 833.3333333333334,
        "skew": 0,
        "kurtosis": 3
      },
      "resolvesAt": "2027-03-11T15:42:00.000Z",
      "coefficients": [
        0.09691629955947162,
        0.9030837004405284
      ],
      "ranges": [
        [
          59.531772575250834,
          66.88963210702342
        ],
        [
          5.016722408026756,
          73.57859531772576
        ]
      ],
      "expiry": "2027-03-11T15:42:00.000Z",
      "createdAt": "2025-10-27T08:13:56.255Z",
      "txSignature": "4PAPWo6AN9Zd3Ce6UE2vTmtJij2WTqMZrRZkbYSLjnXYeh5j7M5q44fggTekzkzmKXvpufQxX6mPtpMWKoz3iyst",
      "description": "wadawd"
    }
  ]
}<|MERGE_RESOLUTION|>--- conflicted
+++ resolved
@@ -46,7 +46,6 @@
       "title": "Bitcoin price 2026",
       "unit": "USD",
       "category": "Crypto",
-<<<<<<< HEAD
       "expiry": "2026-01-01T04:59:00.000Z",
       "alpha": [
         0.3,
@@ -57,86 +56,6 @@
         0.25,
         0.25,
         0.25
-      ],
-      "ranges": [],
-      "createdAt": "2025-10-27T04:34:02.691Z",
-=======
-      "domain": {
-        "min": 0,
-        "max": 100
-      },
-      "prior": {
-        "kind": "uniform",
-        "params": {}
-      },
-      "liquidityUSD": 0,
-      "vol24hUSD": 0,
-      "stats": {
-        "mean": 50,
-        "variance": 833.3333333333334,
-        "skew": 0,
-        "kurtosis": 3
-      },
-      "resolvesAt": "2026-01-13T13:00:00.000Z",
-      "coefficients": [
-        0.3818646232439336,
-        0.38186462324393355,
-        0.236270753512133
-      ],
-      "ranges": [
-        [
-          20,
-          40
-        ],
-        [
-          5,
-          25
-        ],
-        [
-          87.62541806020067,
-          100
-        ]
-      ],
-      "expiry": "2026-01-13T13:00:00.000Z",
-      "createdAt": "2025-10-27T08:09:40.687Z",
-      "txSignature": "ePL7rLLcWg5pRfgRWNHXUAWyf7QUx8cU9TH9hSaecMMUwMg2XH73y59ZK182eMNgzMsHjTRPmEWgPNnhtQiFPci",
-      "description": "Because"
-    },
-    {
-      "id": "vale-price-2026-mh8uzeq0",
-      "title": "Vale price 2026",
-      "unit": "USD",
-      "category": "Politics",
-      "domain": {
-        "min": 0,
-        "max": 100
-      },
-      "prior": {
-        "kind": "uniform",
-        "params": {}
-      },
-      "liquidityUSD": 0,
-      "vol24hUSD": 0,
-      "stats": {
-        "mean": 50,
-        "variance": 833.3333333333334,
-        "skew": 0,
-        "kurtosis": 3
-      },
-      "resolvesAt": "2027-12-08T01:01:00.000Z",
-      "coefficients": [
-        0.5,
-        0.49999999999999994
-      ],
-      "ranges": [
-        [
-          20,
-          40
-        ],
-        [
-          5,
-          25
-        ]
       ],
       "expiry": "2027-12-08T01:01:00.000Z",
       "createdAt": "2025-10-27T08:11:19.752Z",
@@ -158,7 +77,6 @@
       },
       "liquidityUSD": 0,
       "vol24hUSD": 0,
->>>>>>> 058a5b96
       "stats": {
         "mean": 50,
         "variance": 833.3333333333334,
