"use client"

import { useState, useEffect, useMemo } from "react"
import { Button } from "@/components/ui/button"
import { Input } from "@/components/ui/input"
import { Label } from "@/components/ui/label"
import { fmtPct, fmtUSD, fmtNum } from "@/lib/formatters"
import { TrendingUp, TrendingDown, Plus, Minus } from "lucide-react"
import { useToast } from "@/hooks/use-toast"
<<<<<<< HEAD
import type { Market, Ticket } from "@/lib/types"
import { rangesToCoefficients, MAX_COEFFICIENTS, MAX_RANGE_SLOTS } from "@/lib/trade-utils"
import { buyTransaction, getTicket, getTotalTickets } from "@/lib/sonormal/program"
=======
import type { Market, PdfPoint } from "@/lib/types"
import { rangesToCoefficients, MAX_COEFFICIENTS, MAX_RANGE_SLOTS, normalizeAlpha } from "@/lib/trade-utils"
import { buyTransaction, getTotalTickets } from "@/lib/sonormal/program"
>>>>>>> 058a5b96
import { useAppKitProvider, useAppKitAccount } from "@reown/appkit/react"
import type { Provider } from "@reown/appkit-adapter-solana/react"
import { VersionedTransaction, PublicKey, TransactionMessage, TransactionInstruction } from "@solana/web3.js"
import { appendStoredTicket, findStoredTicket, findStoredTicketsByAuthorityAndMarketId } from "@/lib/storage"
import { fetchSellMath } from "@/lib/sonormal/math"

interface TradePanelProps {
  market: Market
  marketPdf?: PdfPoint[]
  selectedRanges?: [number, number][]
  onTradePreview: (side: "buy" | "sell", amount: number, coefficients?: number[]) => void
  onAddRange?: () => void
  onRemoveRange?: (index: number) => void
  onUpdateRange?: (index: number, range: [number, number]) => void
  tradePreview?: {
    deltaMass: number
    costUSD: number
    feeUSD: number
    impliedShift: { deltaMean: number; deltaVariance: number }
    rangeProbAfter: number
  }
}

export function TradePanel({
  market,
  marketPdf,
  selectedRanges,
  onTradePreview,
  onAddRange,
  onRemoveRange,
  onUpdateRange,
  tradePreview,
}: TradePanelProps) {
  const { walletProvider } = useAppKitProvider<Provider>("solana");
  const { address, isConnected } = useAppKitAccount();

  const [tickets, setTickets] = useState<Ticket[]>([]);

  const domain = market.domain
  const ranges = selectedRanges || [[domain.min, domain.max]]

  const [amount, setAmount] = useState("500")
  const [side, setSide] = useState<"buy" | "sell">("buy")
  const [selectedTicketId, setSelectedTicketId] = useState<string>("")
  const [sellAmount, setSellAmount] = useState("")
  const [errors, setErrors] = useState<{ amount?: string; ticket?: string; sellAmount?: string }>({})
  const { toast } = useToast()
  const isBuy = side === "buy"

  const coefficients = useMemo(() => {
    return rangesToCoefficients(ranges, domain, MAX_COEFFICIENTS, marketPdf)
  }, [ranges, domain.min, domain.max, marketPdf])

  const weightSum = useMemo(() => coefficients.reduce((sum, weight) => sum + weight, 0), [coefficients])

  useEffect(() => {
<<<<<<< HEAD
    if (isBuy) {
      const num = Number.parseFloat(amount)
      const needsCoefficients = isBuy
      const hasCoefficients = coefficients.length > 0

      if (!isNaN(num) && (!needsCoefficients || hasCoefficients)) {
        const timeoutId = setTimeout(() => {
          onTradePreview(side, num, isBuy ? coefficients : undefined)
        }, 150)
        return () => clearTimeout(timeoutId)
      }
    } else {
      const num = Number.parseFloat(sellAmount)
      if (!isNaN(num) && selectedTicketId) {
        const timeoutId = setTimeout(() => {
          onTradePreview(side, num)
        }, 150)
        return () => clearTimeout(timeoutId)
      }
=======
    const num = Number.parseFloat(amount)
    const needsCoefficients = isBuy
    const hasCoefficients = coefficients.some((value) => value > 0)

    if (!isNaN(num) && (!needsCoefficients || hasCoefficients)) {
      const timeoutId = setTimeout(() => {
        onTradePreview(side, num, isBuy ? coefficients : undefined)
      }, 150)
      return () => clearTimeout(timeoutId)
>>>>>>> 058a5b96
    }
  }, [amount, sellAmount, side, coefficients, isBuy, onTradePreview, selectedTicketId])

  useEffect(() => {
    if (!address) return;
    findStoredTicketsByAuthorityAndMarketId(address, market.id)
      .then((tickets) => {
        setTickets(tickets)
      })
      .catch((error) => {
        console.error(error)
      })
  }, [address, market.id])

  const handleAmountChange = (value: string) => {
    setAmount(value)
    const num = Number.parseFloat(value)
    if (isNaN(num)) {
      setErrors((prev) => ({ ...prev, amount: "Invalid amount" }))
    } else {
      setErrors((prev) => ({ ...prev, amount: undefined }))
    }
  }

  const adjustAmount = (delta: number) => {
    const current = Number.parseFloat(amount) || 0
    setAmount((current + delta).toString())
  }

<<<<<<< HEAD
  const adjustSellAmount = (delta: number) => {
    const current = Number.parseFloat(sellAmount) || 0
    setSellAmount((current + delta).toString())
  }

  const handleSellAmountChange = (value: string) => {
    setSellAmount(value)
    const num = Number.parseFloat(value)
    const selectedTicket = tickets.find(t => t.id === selectedTicketId)
    const maxAmount = selectedTicket ? selectedTicket.collateralAmount / (10 ** 6) : 0

    if (isNaN(num)) {
      setErrors((prev) => ({ ...prev, sellAmount: "Invalid amount" }))
    } else if (num > maxAmount) {
      setErrors((prev) => ({ ...prev, sellAmount: `Cannot sell more than ${maxAmount < 0.01 ? maxAmount.toFixed(6) : maxAmount.toFixed(2)} USDC` }))
    } else {
      setErrors((prev) => ({ ...prev, sellAmount: undefined }))
    }
  }

  const handleTicketSelect = (ticketId: string) => {
    setSelectedTicketId(ticketId)
    setErrors((prev) => ({ ...prev, ticket: undefined }))
    // Reset sell amount when ticket changes
    setSellAmount("")
  }

=======
>>>>>>> 058a5b96
  const handleConfirm = async () => {
    if (!address || !isConnected) {
      toast({
        title: "Not connected",
        description: "Please connect your wallet to trade.",
        variant: "destructive",
      })
      return
    }

    if (isBuy) {
      await handleBuy(address)
    } else {
      await handleSell(address)
    }
  }

  const handleBuy = async (address: string) => {
    const num = Number.parseFloat(amount)

<<<<<<< HEAD
    if (coefficients.length === 0) {
=======
    const alpha = normalizeAlpha(coefficients)

    if (isBuy && !alpha.some((value) => value > 0)) {
>>>>>>> 058a5b96
      toast({
        title: "Add a coefficient",
        description: "Create at least one range to generate coefficients.",
        variant: "destructive",
      })
      return
    }

    if (isNaN(num)) {
      toast({
        title: "Invalid amount",
        description: "Invalid amount provided",
        variant: "destructive",
      })
      return
    }

    try {
<<<<<<< HEAD
      const transactionAmount = isBuy ? Number.parseFloat(amount) : Number.parseFloat(sellAmount)
=======
      const marketIndex = Number(market.id)
      if (!Number.isFinite(marketIndex)) {
        toast({
          title: "Unsupported market",
          description: "This market cannot be traded on-chain from the demo UI yet.",
          variant: "destructive",
        })
        return
      }

>>>>>>> 058a5b96
      const transaction = await buyTransaction(
        marketIndex,
        address,
        address,
<<<<<<< HEAD
        coefficients,
        Math.trunc(transactionAmount * (10 ** 6))
=======
        alpha,
        Math.trunc(num * 1_000_000)
>>>>>>> 058a5b96
      )
      if (!transaction.success) {
        toast({
          title: "Trade failed",
          description: transaction.error,
          variant: "destructive",
        })
        return
      }

      const versionedTransaction = VersionedTransaction.deserialize(transaction.transaction);

      const result = await walletProvider.signAndSendTransaction(versionedTransaction, {
        skipPreflight: false,
      });

      const totalTickets = await getTotalTickets(market.id);
      if (!totalTickets) {
        toast({
          title: "Failed to retrieve ticket ID",
          description: "Please try again",
          variant: "destructive",
        })
        return
      }

      const ticket = await getTicket(market.id, (totalTickets - 1).toString());
      if (!ticket) {
        toast({
          title: "Failed to retrieve ticket",
          description: "Please try again",
          variant: "destructive",
        })
        return
      }

      await appendStoredTicket({
        id: (totalTickets - 1).toString(),
        marketId: market.id,
        authority: address,
<<<<<<< HEAD
        pTrade: coefficients,
        collateralAmount: Math.trunc(transactionAmount * (10 ** 6)),
        claimAmount: ticket.claim,
=======
        coefficients: alpha,
        amount: Math.trunc(num * (10 ** 6)),
>>>>>>> 058a5b96
        createdAt: new Date().toISOString(),
        txSignature: result,
      });

      toast({
        title: "Buy successful",
        description: (
          <a
            href={`https://solscan.io/tx/${result}?cluster=devnet`}
            target="_blank"
            rel="noopener noreferrer"
            className="underline hover:text-cyan-400"
          >
            View on Solscan
          </a>
        ),
        variant: "default",
      })
    } catch (error) {
      console.error("Trade error:", error);
      toast({
        title: "Trade failed",
        description: error instanceof Error ? error.message : "Please try again",
        variant: "destructive",
      })
    }
  }

<<<<<<< HEAD
  const handleSell = async (address: string) => {
    if (!selectedTicketId) {
      toast({
        title: "Select a ticket",
        description: "Please select a ticket to sell from.",
        variant: "destructive",
      })
      return
    }

    const num = Number.parseFloat(sellAmount)
    if (isNaN(num)) {
      toast({
        title: "Invalid amount",
        description: "Invalid sell amount provided",
        variant: "destructive",
      })
      return
    }

    const ticket = await findStoredTicket(selectedTicketId);
    if (!ticket) {
      toast({
        title: "Failed to retrieve ticket",
        description: "Please try again",
        variant: "destructive",
      })
      return
    }

    const sellMath = await fetchSellMath(
      market.k,
      market.tolCoeffSum,
      market.epsAlpha,
      market.muDefault,
      market.alpha,
      ticket.pTrade,
      ticket.claimAmount
    )

    console.log(sellMath);
  }

  const isValidAmount = isBuy ? (!errors.amount && !isNaN(Number.parseFloat(amount))) : (!errors.sellAmount && !isNaN(Number.parseFloat(sellAmount)) && selectedTicketId)
  const hasCoefficients = coefficients.length === market.alpha.length
=======
  const isValidAmount = !errors.amount && !isNaN(Number.parseFloat(amount)) && Number.parseFloat(amount) >= 10
  const hasCoefficients = coefficients.some((value) => value > 0)
>>>>>>> 058a5b96

  return (
    <div className="glass-card p-6 space-y-6 sticky top-20">
      <div className="space-y-1">
        <h2 className="text-xl font-semibold">Trade Probability in Selected Band</h2>
        <p className="text-xs text-muted-foreground">
          You are {side === "buy" ? "buying" : "selling"} probability mass;{" "}
          {side === "buy" ? "increasing" : "decreasing"} it here {side === "buy" ? "decreases" : "increases"} it
          elsewhere (unified pool).
        </p>
        {isBuy ? (
          <p className="text-xs text-muted-foreground">
            Each range contributes a weight coefficient. We send up to eight coefficients plus your total amount.
          </p>
        ) : (
          <p className="text-xs text-muted-foreground">
            Selling only requires an amount. Existing exposure determines the curve—no range edits needed.
          </p>
        )}
      </div>

      <div className="space-y-2">
        <Label>Side</Label>
        <div className="grid grid-cols-2 gap-2">
          <Button
            variant={side === "buy" ? "default" : "outline"}
            onClick={() => setSide("buy")}
            className={side === "buy" ? "bg-primary" : ""}
          >
            Buy Mass
          </Button>
          <Button
            variant={side === "sell" ? "default" : "outline"}
            onClick={() => setSide("sell")}
            className={side === "sell" ? "bg-destructive" : ""}
          >
            Sell Mass
          </Button>
        </div>
      </div>

      {/* Ticket Selection for Sell */}
      {!isBuy && (
        <div className="space-y-3">
          <Label className="text-sm font-semibold">Select Ticket</Label>
          {tickets.length === 0 ? (
            <div className="text-center py-6 text-muted-foreground">
              <p className="text-sm">No tickets found for this market</p>
              <p className="text-xs mt-1">You need to buy tickets first before you can sell</p>
            </div>
          ) : (
            <div className="space-y-2">
              {tickets.map((ticket) => (
                <div
                  key={ticket.id}
                  className={`p-3 rounded-lg border cursor-pointer transition-all ${selectedTicketId === ticket.id
                      ? 'border-cyan-400 bg-cyan-400/10'
                      : 'border-white/10 hover:border-white/20'
                    }`}
                  onClick={() => handleTicketSelect(ticket.id)}
                >
                  <div className="flex justify-between items-center">
                    <div>
                      <div className="text-sm font-mono">Ticket #{ticket.id}</div>
                      <div className="text-xs text-muted-foreground">
                        ${(ticket.collateralAmount / (10 ** 6)).toFixed(2)} • {new Date(ticket.createdAt).toLocaleDateString()}
                      </div>
                    </div>
                    <div className="text-xs text-muted-foreground">
                      {selectedTicketId === ticket.id ? '✓' : ''}
                    </div>
                  </div>
                </div>
              ))}
            </div>
          )}
          {errors.ticket && <p className="text-xs text-destructive">{errors.ticket}</p>}
        </div>
      )}

      {/* Multi-Range Management */}
      {isBuy && selectedRanges && (
        <div className="space-y-3">
          <div className="flex items-center justify-between">
            <Label className="text-sm font-semibold">BETTING RANGES</Label>
            {onAddRange && (
              <Button
                onClick={onAddRange}
                size="sm"
                variant="outline"
                className="h-8 w-8 p-0 border-cyan-400/50 text-cyan-400 hover:bg-cyan-400/10 disabled:opacity-40"
                disabled={ranges.length >= MAX_RANGE_SLOTS}
              >
                <Plus className="w-4 h-4" />
              </Button>
            )}
          </div>

          <div className="space-y-3">
            {ranges.map((range, index) => {
              const colors = [
                { bg: "bg-cyan-500/10", border: "border-cyan-400/50", text: "text-cyan-300", handle: "bg-cyan-400" },
                { bg: "bg-orange-500/10", border: "border-orange-400/50", text: "text-orange-300", handle: "bg-orange-400" },
                { bg: "bg-teal-500/10", border: "border-teal-400/50", text: "text-teal-300", handle: "bg-teal-400" },
                { bg: "bg-blue-500/10", border: "border-blue-400/50", text: "text-blue-300", handle: "bg-blue-400" },
                { bg: "bg-green-500/10", border: "border-green-400/50", text: "text-green-300", handle: "bg-green-400" },
              ]
              const colorSet = colors[index % colors.length]

              return (
                <div key={index} className={`${colorSet.bg} ${colorSet.border} border rounded-lg p-3 relative`}>
                  <div className="flex items-center justify-between mb-2">
                    <div className={`${colorSet.text} text-xs font-mono font-semibold`}>
                      RANGE {index + 1}
                    </div>
                    <div className={`${colorSet.text} text-xs font-mono`}>
                      {range[1] - range[0] > 0 ? `${((range[1] - range[0]) / (market.domain.max - market.domain.min) * 100).toFixed(1)}%` : '0%'} width
                    </div>
                  </div>

                  <div className="flex items-center gap-2">
                    <div className="flex-1 grid grid-cols-2 gap-2">
                      <div className="space-y-1">
                        <label className="text-xs text-muted-foreground">Min</label>
                        <Input
                          type="number"
                          value={range[0].toFixed(2)}
                          onChange={(e) => {
                            const value = Number.parseFloat(e.target.value)
                            if (!isNaN(value) && onUpdateRange) {
                              onUpdateRange(index, [value, range[1]])
                            }
                          }}
                          placeholder="Min"
                          step={1}
                          className={`font-mono bg-black/80 ${colorSet.border} text-white placeholder:text-cyan-300 focus:border-cyan-400 text-xs`}
                        />
                      </div>
                      <div className="space-y-1">
                        <label className="text-xs text-muted-foreground">Max</label>
                        <Input
                          type="number"
                          value={range[1].toFixed(2)}
                          onChange={(e) => {
                            const value = Number.parseFloat(e.target.value)
                            if (!isNaN(value) && onUpdateRange) {
                              onUpdateRange(index, [range[0], value])
                            }
                          }}
                          placeholder="Max"
                          step={1}
                          className={`font-mono bg-black/80 ${colorSet.border} text-white placeholder:text-cyan-300 focus:border-cyan-400 text-xs`}
                        />
                      </div>
                    </div>

                    {onRemoveRange && ranges.length > 1 && (
                      <Button
                        onClick={() => onRemoveRange(index)}
                        size="sm"
                        variant="outline"
                        className="h-8 w-8 p-0 border-red-400/50 text-red-400 hover:bg-red-400/10 self-end"
                      >
                        <Minus className="w-4 h-4" />
                      </Button>
                    )}
                  </div>

                  {/* Visual range indicator */}
                  <div className="mt-2 h-2 bg-black/50 rounded-full relative overflow-hidden">
                    <div
                      className={`absolute top-0 h-full ${colorSet.handle} opacity-60`}
                      style={{
                        left: `${((range[0] - market.domain.min) / (market.domain.max - market.domain.min)) * 100}%`,
                        width: `${((range[1] - range[0]) / (market.domain.max - market.domain.min)) * 100}%`
                      }}
                    />
                  </div>
                </div>
              )
            })}
          </div>

          <div className="text-xs text-cyan-300 font-mono tracking-wide">
            TOTAL RANGES: {ranges.length}/{MAX_RANGE_SLOTS} • Each range contributes two coefficients (center & width)
          </div>
        </div>
      )}

      {/* Amount Input - Different for Buy vs Sell */}
      {isBuy ? (
        <div className="space-y-2">
          <Label>Total Amount (USDC)</Label>
          <div className="flex gap-2">
            <Input
              type="number"
              value={amount}
              onChange={(e) => handleAmountChange(e.target.value)}
              placeholder="500"
              className={`font-mono bg-white/5 border-white/10 flex-1 ${errors.amount ? "border-destructive" : ""}`}
            />
            <Button variant="outline" size="icon" onClick={() => adjustAmount(-100)}>
              <Minus className="w-4 h-4" />
            </Button>
            <Button variant="outline" size="icon" onClick={() => adjustAmount(100)}>
              <Plus className="w-4 h-4" />
            </Button>
          </div>
          <div className="flex gap-2">
            <Button variant="ghost" size="sm" onClick={() => setAmount("250")} className="text-xs">
              Quick $250
            </Button>
            <Button variant="ghost" size="sm" onClick={() => setAmount("1000")} className="text-xs">
              Reset $1k
            </Button>
          </div>
          {errors.amount && <p className="text-xs text-destructive">{errors.amount}</p>}
        </div>
      ) : (
        <div className="space-y-2">
          <Label>Sell Amount (USDC)</Label>
          {selectedTicketId ? (
            <>
              <div className="flex gap-2">
                <Input
                  type="number"
                  value={sellAmount}
                  onChange={(e) => handleSellAmountChange(e.target.value)}
                  placeholder="0"
                  className={`font-mono bg-white/5 border-white/10 flex-1 ${errors.sellAmount ? "border-destructive" : ""}`}
                />
                <Button variant="outline" size="icon" onClick={() => adjustSellAmount(-50)}>
                  <Minus className="w-4 h-4" />
                </Button>
                <Button variant="outline" size="icon" onClick={() => adjustSellAmount(50)}>
                  <Plus className="w-4 h-4" />
                </Button>
              </div>
              <div className="flex gap-2">
                <Button
                  variant="ghost"
                  size="sm"
                  onClick={() => {
                    const selectedTicket = tickets.find(t => t.id === selectedTicketId)
                    if (selectedTicket) {
                      const amount = selectedTicket.collateralAmount / (10 ** 6)
                      const percent25 = amount * 0.25
                      setSellAmount(percent25 < 0.01 ? percent25.toFixed(6) : percent25.toFixed(2))
                    }
                  }}
                  className="text-xs"
                >
                  25%
                </Button>
                <Button
                  variant="ghost"
                  size="sm"
                  onClick={() => {
                    const selectedTicket = tickets.find(t => t.id === selectedTicketId)
                    if (selectedTicket) {
                      const amount = selectedTicket.collateralAmount / (10 ** 6)
                      const percent50 = amount * 0.5
                      setSellAmount(percent50 < 0.01 ? percent50.toFixed(6) : percent50.toFixed(2))
                    }
                  }}
                  className="text-xs"
                >
                  50%
                </Button>
                <Button
                  variant="ghost"
                  size="sm"
                  onClick={() => {
                    const selectedTicket = tickets.find(t => t.id === selectedTicketId)
                    if (selectedTicket) {
                      const amount = selectedTicket.collateralAmount / (10 ** 6)
                      const percent75 = amount * 0.75
                      setSellAmount(percent75 < 0.01 ? percent75.toFixed(6) : percent75.toFixed(2))
                    }
                  }}
                  className="text-xs"
                >
                  75%
                </Button>
                <Button
                  variant="ghost"
                  size="sm"
                  onClick={() => {
                    const selectedTicket = tickets.find(t => t.id === selectedTicketId)
                    if (selectedTicket) {
                      const amount = selectedTicket.collateralAmount / (10 ** 6)
                      setSellAmount(amount < 0.01 ? amount.toFixed(6) : amount.toFixed(2))
                    }
                  }}
                  className="text-xs"
                >
                  Max
                </Button>
              </div>
              {errors.sellAmount && <p className="text-xs text-destructive">{errors.sellAmount}</p>}
            </>
          ) : (
            <div className="text-center py-4 text-muted-foreground">
              <p className="text-sm">Select a ticket above to specify sell amount</p>
            </div>
          )}
        </div>
      )}

      {isBuy && (
        <div className="space-y-2">
          <Label>Coefficient Payload ({coefficients.length}/{MAX_COEFFICIENTS})</Label>
          {coefficients.some((value) => value > 0) ? (
            <div className="space-y-2">
              {coefficients.map((value, index) => (
                <div
                  key={index}
                  className="flex justify-between bg-black/60 border border-white/10 rounded-md p-2 text-xs font-mono text-white/90"
                >
                  <span>c{index + 1}</span>
                  <span className="text-primary">{(value * 100).toFixed(2)}%</span>
                </div>
              ))}
              <div className="text-[11px] text-muted-foreground">
                Weight sum:{" "}
                <span className={`font-semibold ${Math.abs(weightSum - 1) < 1e-6 ? "text-primary" : "text-yellow-400"}`}>
                  {(weightSum * 100).toFixed(2)}%
                </span>{" "}
                (auto-normalized)
              </div>
              <p className="text-xs text-muted-foreground">
                We send up to eight weights to the program. Adjust your ranges to rebalance them.
              </p>
            </div>
          ) : (
            <div className="text-xs text-muted-foreground">
              Add a range to generate coefficients. We can transmit up to eight ranges.
            </div>
          )}
        </div>
      )}

      {tradePreview && (
        <div className="space-y-3 p-4 rounded-lg bg-white/5 border border-white/10">
          <div className="text-sm font-semibold">Live Outputs</div>

          <div className="space-y-2 text-sm">
            <div className="flex justify-between">
              <span className="text-muted-foreground">ΔMass</span>
              <span className="font-mono font-bold">{fmtPct(tradePreview.deltaMass * 100)}</span>
            </div>
            <div className="flex justify-between">
              <span className="text-muted-foreground">Est. {side === "buy" ? "Cost" : "Proceeds"}</span>
              <span className="font-mono font-bold">{fmtUSD(tradePreview.costUSD)}</span>
            </div>
            {/*
            <div className="flex justify-between">
              <span className="text-muted-foreground">Implied Δμ</span>
              <span className="font-mono font-bold flex items-center gap-1">
                {tradePreview.impliedShift.deltaMean > 0 ? (
                  <TrendingUp className="w-3 h-3 text-primary" />
                ) : (
                  <TrendingDown className="w-3 h-3 text-destructive" />
                )}
                {fmtNum(tradePreview.impliedShift.deltaMean)}
              </span>
            </div>
            */}
            {/*
            <div className="flex justify-between">
              <span className="text-muted-foreground">Implied Δσ²</span>
              <span className="font-mono font-bold">{fmtNum(tradePreview.impliedShift.deltaVariance)}</span>
            </div>
            */}
            <div className="flex justify-between pt-2 border-t border-white/5">
              <span className="text-muted-foreground">Range Prob After</span>
              <span className="font-mono font-bold text-primary">{fmtPct(tradePreview.rangeProbAfter * 100)}</span>
            </div>
          </div>
        </div>
      )}

      <Button
        onClick={handleConfirm}
        className={`w-full ${side === "buy" ? "bg-gradient-to-r from-cyan-500 to-primary hover:from-cyan-600 hover:to-primary/90" : "bg-gradient-to-r from-destructive to-red-600 hover:from-destructive/90 hover:to-red-700"}`}
        size="lg"
        disabled={!isValidAmount || (isBuy && !hasCoefficients)}
      >
        {side === "buy" ? "Confirm Buy" : selectedTicketId ? "Confirm Sell" : "Select Ticket First"}
      </Button>
    </div>
  )
}<|MERGE_RESOLUTION|>--- conflicted
+++ resolved
@@ -1,3 +1,4 @@
+"use client"
 "use client"
 
 import { useState, useEffect, useMemo } from "react"
@@ -7,15 +8,9 @@
 import { fmtPct, fmtUSD, fmtNum } from "@/lib/formatters"
 import { TrendingUp, TrendingDown, Plus, Minus } from "lucide-react"
 import { useToast } from "@/hooks/use-toast"
-<<<<<<< HEAD
-import type { Market, Ticket } from "@/lib/types"
-import { rangesToCoefficients, MAX_COEFFICIENTS, MAX_RANGE_SLOTS } from "@/lib/trade-utils"
+import type { Market, PdfPoint, Ticket } from "@/lib/types"
+import { rangesToCoefficients, MAX_COEFFICIENTS, MAX_RANGE_SLOTS, normalizeAlpha } from "@/lib/trade-utils"
 import { buyTransaction, getTicket, getTotalTickets } from "@/lib/sonormal/program"
-=======
-import type { Market, PdfPoint } from "@/lib/types"
-import { rangesToCoefficients, MAX_COEFFICIENTS, MAX_RANGE_SLOTS, normalizeAlpha } from "@/lib/trade-utils"
-import { buyTransaction, getTotalTickets } from "@/lib/sonormal/program"
->>>>>>> 058a5b96
 import { useAppKitProvider, useAppKitAccount } from "@reown/appkit/react"
 import type { Provider } from "@reown/appkit-adapter-solana/react"
 import { VersionedTransaction, PublicKey, TransactionMessage, TransactionInstruction } from "@solana/web3.js"
@@ -72,7 +67,6 @@
   const weightSum = useMemo(() => coefficients.reduce((sum, weight) => sum + weight, 0), [coefficients])
 
   useEffect(() => {
-<<<<<<< HEAD
     if (isBuy) {
       const num = Number.parseFloat(amount)
       const needsCoefficients = isBuy
@@ -92,17 +86,6 @@
         }, 150)
         return () => clearTimeout(timeoutId)
       }
-=======
-    const num = Number.parseFloat(amount)
-    const needsCoefficients = isBuy
-    const hasCoefficients = coefficients.some((value) => value > 0)
-
-    if (!isNaN(num) && (!needsCoefficients || hasCoefficients)) {
-      const timeoutId = setTimeout(() => {
-        onTradePreview(side, num, isBuy ? coefficients : undefined)
-      }, 150)
-      return () => clearTimeout(timeoutId)
->>>>>>> 058a5b96
     }
   }, [amount, sellAmount, side, coefficients, isBuy, onTradePreview, selectedTicketId])
 
@@ -132,7 +115,6 @@
     setAmount((current + delta).toString())
   }
 
-<<<<<<< HEAD
   const adjustSellAmount = (delta: number) => {
     const current = Number.parseFloat(sellAmount) || 0
     setSellAmount((current + delta).toString())
@@ -160,8 +142,7 @@
     setSellAmount("")
   }
 
-=======
->>>>>>> 058a5b96
+  const handleConfirm = async () => {
   const handleConfirm = async () => {
     if (!address || !isConnected) {
       toast({
@@ -182,13 +163,9 @@
   const handleBuy = async (address: string) => {
     const num = Number.parseFloat(amount)
 
-<<<<<<< HEAD
-    if (coefficients.length === 0) {
-=======
     const alpha = normalizeAlpha(coefficients)
 
-    if (isBuy && !alpha.some((value) => value > 0)) {
->>>>>>> 058a5b96
+    if (!alpha.some((value) => value > 0)) {
       toast({
         title: "Add a coefficient",
         description: "Create at least one range to generate coefficients.",
@@ -207,31 +184,13 @@
     }
 
     try {
-<<<<<<< HEAD
       const transactionAmount = isBuy ? Number.parseFloat(amount) : Number.parseFloat(sellAmount)
-=======
-      const marketIndex = Number(market.id)
-      if (!Number.isFinite(marketIndex)) {
-        toast({
-          title: "Unsupported market",
-          description: "This market cannot be traded on-chain from the demo UI yet.",
-          variant: "destructive",
-        })
-        return
-      }
-
->>>>>>> 058a5b96
       const transaction = await buyTransaction(
-        marketIndex,
+        Number(market.id),
         address,
         address,
-<<<<<<< HEAD
         coefficients,
         Math.trunc(transactionAmount * (10 ** 6))
-=======
-        alpha,
-        Math.trunc(num * 1_000_000)
->>>>>>> 058a5b96
       )
       if (!transaction.success) {
         toast({
@@ -272,21 +231,18 @@
         id: (totalTickets - 1).toString(),
         marketId: market.id,
         authority: address,
-<<<<<<< HEAD
         pTrade: coefficients,
         collateralAmount: Math.trunc(transactionAmount * (10 ** 6)),
         claimAmount: ticket.claim,
-=======
-        coefficients: alpha,
-        amount: Math.trunc(num * (10 ** 6)),
->>>>>>> 058a5b96
         createdAt: new Date().toISOString(),
         txSignature: result,
       });
 
+
       toast({
         title: "Buy successful",
         description: (
+          <a
           <a
             href={`https://solscan.io/tx/${result}?cluster=devnet`}
             target="_blank"
@@ -308,7 +264,6 @@
     }
   }
 
-<<<<<<< HEAD
   const handleSell = async (address: string) => {
     if (!selectedTicketId) {
       toast({
@@ -354,10 +309,6 @@
 
   const isValidAmount = isBuy ? (!errors.amount && !isNaN(Number.parseFloat(amount))) : (!errors.sellAmount && !isNaN(Number.parseFloat(sellAmount)) && selectedTicketId)
   const hasCoefficients = coefficients.length === market.alpha.length
-=======
-  const isValidAmount = !errors.amount && !isNaN(Number.parseFloat(amount)) && Number.parseFloat(amount) >= 10
-  const hasCoefficients = coefficients.some((value) => value > 0)
->>>>>>> 058a5b96
 
   return (
     <div className="glass-card p-6 space-y-6 sticky top-20">
